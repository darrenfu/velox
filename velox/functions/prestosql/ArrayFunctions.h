/*
 * Copyright (c) Facebook, Inc. and its affiliates.
 *
 * Licensed under the Apache License, Version 2.0 (the "License");
 * you may not use this file except in compliance with the License.
 * You may obtain a copy of the License at
 *
 *     http://www.apache.org/licenses/LICENSE-2.0
 *
 * Unless required by applicable law or agreed to in writing, software
 * distributed under the License is distributed on an "AS IS" BASIS,
 * WITHOUT WARRANTIES OR CONDITIONS OF ANY KIND, either express or implied.
 * See the License for the specific language governing permissions and
 * limitations under the License.
 */
#pragma once

#include <folly/container/F14Map.h>
#include <optional>
#include <set>

#include "velox/functions/Udf.h"
#include "velox/functions/prestosql/CheckedArithmetic.h"
#include "velox/type/Conversions.h"

namespace facebook::velox::functions {

template <typename TExecCtx, bool isMax>
struct ArrayMinMaxFunction {
  VELOX_DEFINE_FUNCTION_TYPES(TExecCtx);

  template <typename T>
  void update(T& currentValue, const T& candidateValue) {
    if constexpr (isMax) {
      if (candidateValue > currentValue) {
        currentValue = candidateValue;
      }
    } else {
      if (candidateValue < currentValue) {
        currentValue = candidateValue;
      }
    }
  }

  template <typename TReturn, typename TInput>
  void assign(TReturn& out, const TInput& value) {
    out = value;
  }

  void assign(out_type<Varchar>& out, const arg_type<Varchar>& value) {
    // TODO: reuse strings once support landed.
    out.resize(value.size());
    if (value.size() != 0) {
      std::memcpy(out.data(), value.data(), value.size());
    }
  }

  template <typename TReturn, typename TInput>
  FOLLY_ALWAYS_INLINE bool call(TReturn& out, const TInput& array) {
    // Result is null if array is empty.
    if (array.size() == 0) {
      return false;
    }

    if (!array.mayHaveNulls()) {
      // Input array does not have nulls.
      auto currentValue = *array[0];
      for (auto i = 1; i < array.size(); i++) {
        update(currentValue, array[i].value());
      }
      assign(out, currentValue);
      return true;
    }

    auto it = array.begin();
    // Result is null if any element is null.
    if (!it->has_value()) {
      return false;
    }

    auto currentValue = it->value();
    ++it;
    while (it != array.end()) {
      if (!it->has_value()) {
        return false;
      }
      update(currentValue, it->value());
      ++it;
    }

    assign(out, currentValue);
    return true;
  }
};

template <typename TExecCtx>
struct ArrayMinFunction : public ArrayMinMaxFunction<TExecCtx, false> {};

template <typename TExecCtx>
struct ArrayMaxFunction : public ArrayMinMaxFunction<TExecCtx, true> {};

template <typename TExecCtx, typename T>
struct ArrayJoinFunction {
  VELOX_DEFINE_FUNCTION_TYPES(TExecCtx);

  template <typename C>
  void writeValue(out_type<velox::Varchar>& result, const C& value) {
    bool nullOutput = false;
    result +=
        util::Converter<CppToType<velox::Varchar>::typeKind, void, false>::cast(
            value, nullOutput);
  }

  template <typename C>
  void writeOutput(
      out_type<velox::Varchar>& result,
      const arg_type<velox::Varchar>& delim,
      const C& value,
      bool& firstNonNull) {
    if (!firstNonNull) {
      writeValue(result, delim);
    }
    writeValue(result, value);
    firstNonNull = false;
  }

  void createOutputString(
      out_type<velox::Varchar>& result,
      const arg_type<velox::Array<T>>& inputArray,
      const arg_type<velox::Varchar>& delim,
      std::optional<std::string> nullReplacement = std::nullopt) {
    bool firstNonNull = true;
    if (inputArray.size() == 0) {
      return;
    }

    for (const auto& entry : inputArray) {
      if (entry.has_value()) {
        writeOutput(result, delim, entry.value(), firstNonNull);
      } else if (nullReplacement.has_value()) {
        writeOutput(result, delim, nullReplacement.value(), firstNonNull);
      }
    }
  }

  FOLLY_ALWAYS_INLINE bool call(
      out_type<velox::Varchar>& result,
      const arg_type<velox::Array<T>>& inputArray,
      const arg_type<velox::Varchar>& delim) {
    createOutputString(result, inputArray, delim);
    return true;
  }

  FOLLY_ALWAYS_INLINE bool call(
      out_type<velox::Varchar>& result,
      const arg_type<velox::Array<T>>& inputArray,
      const arg_type<velox::Varchar>& delim,
      const arg_type<velox::Varchar>& nullReplacement) {
    createOutputString(result, inputArray, delim, nullReplacement.getString());
    return true;
  }
};

/// Function Signature: combinations(array(T), n) -> array(array(T))
/// Returns n-element combinations of the input array. If the input array has no
/// duplicates, combinations returns n-element subsets. Order of subgroup is
/// deterministic but unspecified. Order of elements within a subgroup are
/// deterministic but unspecified. n must not be greater than 5, and the total
/// size of subgroups generated must be smaller than 100000.
template <typename TExecParams, typename T>
struct CombinationsFunction {
  VELOX_DEFINE_FUNCTION_TYPES(TExecParams);

  static constexpr int32_t kMaxCombinationSize = 5;
  static constexpr int64_t kMaxNumberOfCombinations = 100000;
  /// TODO: Add ability to re-use strings once reuse_strings_from_arg supports
  /// reusing strings nested within complex types.

  int64_t calculateCombinationCount(
      int64_t inputArraySize,
      int64_t combinationSize) {
    int64_t combinationCount = 1;
    for (int i = 1;
         i <= combinationSize && combinationCount <= kMaxNumberOfCombinations;
         i++, inputArraySize--) {
      combinationCount = (combinationCount * inputArraySize) / i;
    }
    return combinationCount;
  }

  void resetCombination(std::vector<int>& combination, int to) {
    std::iota(combination.begin(), combination.begin() + to, 0);
  }

  std::vector<int> firstCombination(int64_t size) {
    std::vector<int> combination(size, 0);
    std::iota(combination.begin(), combination.end(), 0);
    return combination;
  }

  bool nextCombination(std::vector<int>& combination, int64_t inputArraySize) {
    for (int i = 0; i < combination.size() - 1; i++) {
      if (combination[i] + 1 < combination[i + 1]) {
        combination[i]++;
        resetCombination(combination, i);
        return true;
      }
    }
    if (combination.size() > 0 && combination.back() + 1 < inputArraySize) {
      combination.back()++;
      resetCombination(combination, combination.size() - 1);
      return true;
    }
    return false;
  }

  void appendEntryFromCombination(
      out_type<velox::Array<velox::Array<T>>>& result,
      const arg_type<velox::Array<T>>& array,
      std::vector<int>& combination) {
    auto& innerArray = result.add_item();
    for (auto idx : combination) {
      if (!array[idx].has_value()) {
        innerArray.add_null();
        continue;
      }
      if constexpr (std::is_same_v<T, Varchar>) {
        innerArray.add_item().setNoCopy(array[idx].value());
      } else {
        innerArray.add_item() = array[idx].value();
      }
    }
  }

  /// Employs an iterative approach of generating combinations. Each
  /// 'combination' is a set of numbers that represent the indices of the
  /// elements within the input array. Later, using this, an entry is generated
  /// in the output array by copying the elements corresponding to those indices
  /// from the input array.
  /// The iterative approach is based on the fact that if combinations are
  /// lexicographically sorted based on their indices in the input array then
  /// each combination in that sequence is the next lowest lexicographic order
  /// that can be formed when compared to its previous consecutive combination.
  // So we start with the first combination (first k elements 0,1,2,...k the
  // lowest lexicographic order) and on each iteration generate the next lowest
  // lexicographic order. eg. for (0,1,2,3) combinations of size 3 are
  // (0, 1, 2), (0, 1, 3), (0, 2, 3), (1, 2, 3)
  FOLLY_ALWAYS_INLINE void call(
      out_type<velox::Array<velox::Array<T>>>& result,
      const arg_type<velox::Array<T>>& array,
      const int32_t& combinationSize) {
    auto arraySize = array.size();
    VELOX_USER_CHECK_GE(
        combinationSize,
        0,
        "combination size must not be negative: {}",
        combinationSize);
    VELOX_USER_CHECK_LE(
        combinationSize,
        kMaxCombinationSize,
        "combination size must not exceed {}: {}",
        kMaxCombinationSize,
        combinationSize);
    if (combinationSize > arraySize) {
      // An empty array should be returned
      return;
    }
    if (combinationSize == 0) {
      // return a single empty array element within the array.
      result.add_item();
      return;
    }
    int64_t combinationCount =
        calculateCombinationCount(arraySize, combinationSize);
    VELOX_USER_CHECK_LE(
        combinationCount,
        kMaxNumberOfCombinations,
        "combinations exceed max size of {}",
        kMaxNumberOfCombinations);
    result.reserve(combinationCount);
    std::vector<int> currentCombination = firstCombination(combinationSize);
    do {
      appendEntryFromCombination(result, array, currentCombination);
    } while (nextCombination(currentCombination, arraySize));
  }
};

template <typename T>
struct ArraySumFunction {
  VELOX_DEFINE_FUNCTION_TYPES(T)
  template <typename TOutput, typename TInput>
  FOLLY_ALWAYS_INLINE void call(TOutput& out, const TInput& array) {
    TOutput sum = 0;
    for (const auto& item : array) {
      if (item.has_value()) {
        if constexpr (std::is_same_v<TOutput, int64_t>) {
          sum = checkedPlus<TOutput>(sum, *item);
        } else {
          sum += *item;
        }
      }
    }
    out = sum;
    return;
  }

  template <typename TOutput, typename TInput>
  FOLLY_ALWAYS_INLINE void callNullFree(TOutput& out, const TInput& array) {
    // Not nulls path
    TOutput sum = 0;
    for (const auto& item : array) {
      if constexpr (std::is_same_v<TOutput, int64_t>) {
        sum = checkedPlus<TOutput>(sum, item);
      } else {
        sum += item;
      }
    }
    out = sum;
    return;
  }
};

<<<<<<< HEAD
/// Function Signature: array_duplicates(array(T)) -> array(T)
/// where T must be coercible to bigint or varchar.
/// Returns a set of elements that occur more than once in array.
///
/// Internally, we maintain a hashmap to indicate non-null tri-state:
/// 1. key does not exist (key not in map),
/// 2. unique (map-value=true),
/// 3. duplicate (map-value=false).
/// Meanwhile, maintain a std::optional to indicate null tri-state:
/// 1. null does not exist (std::nullopt)
/// 2. unique (value=true),
/// 3. duplicate (value=false).
template <typename TExecCtx, typename T>
struct ArrayDuplicatesFunction {
  VELOX_DEFINE_FUNCTION_TYPES(TExecCtx);

  FOLLY_ALWAYS_INLINE void call(
      out_type<velox::Array<T>>& out,
      const arg_type<velox::Array<T>>& inputArray) {
    folly::F14FastMap<arg_type<T>, bool> uniqueMap;
    std::optional<bool> nullState = std::nullopt;
    // TODO: Introducing an ordered set is redundant
    //  if std::sort() in ArrayWriter is implemented
    std::set<arg_type<T>> duplicateNonNullElements;

    for (const auto& item : inputArray) {
      if (item.has_value()) {
        auto it = uniqueMap.find(*item);
        if (it == uniqueMap.end()) {
          uniqueMap[*item] = true;
        } else if (it->second) {
          it->second = false;
          duplicateNonNullElements.insert(*item);
        }
      } else {
        if (nullState.has_value()) {
          if (nullState.value()) {
            nullState = false;
          }
        } else {
          nullState = true;
        }
      }
    }

    if (!nullState.value_or(true)) {
      out.add_null();
    }
    for (const auto& item : duplicateNonNullElements) {
      if constexpr (std::is_same_v<T, Varchar>) {
        out.add_item().setNoCopy(item);
      } else {
        out.add_item() = item;
      }
    }
    return;
  }

  FOLLY_ALWAYS_INLINE void callNullFree(
      out_type<velox::Array<T>>& out,
      const null_free_arg_type<velox::Array<T>>& inputArray) {
    folly::F14FastMap<null_free_arg_type<T>, bool> uniqueMap;
    std::set<null_free_arg_type<T>> duplicateNonNullElements;

    for (const auto& item : inputArray) {
      auto it = uniqueMap.find(item);
      if (it == uniqueMap.end()) {
        uniqueMap[item] = true;
      } else if (it->second) {
        it->second = false;
        duplicateNonNullElements.insert(item);
      }
    }

    for (const auto& item : duplicateNonNullElements) {
      if constexpr (std::is_same_v<T, Varchar>) {
        out.add_item().setNoCopy(item);
      } else {
        out.add_item() = item;
      }
    }
    return;
=======
template <typename TExecCtx, typename T>
struct ArrayHasDuplicatesFunction {
  VELOX_DEFINE_FUNCTION_TYPES(TExecCtx);

  FOLLY_ALWAYS_INLINE void call(
      bool& out,
      const arg_type<velox::Array<T>>& inputArray) {
    folly::F14FastSet<arg_type<T>> uniqSet;
    int16_t numNulls = 0;
    out = false;
    for (const auto& item : inputArray) {
      if (item.has_value()) {
        if (!uniqSet.insert(item.value()).second) {
          out = true;
          break;
        }
      } else {
        numNulls++;
        if (numNulls == 2) {
          out = true;
          break;
        }
      }
    }
  }

  FOLLY_ALWAYS_INLINE void callNullFree(
      bool& out,
      const null_free_arg_type<velox::Array<T>>& inputArray) {
    folly::F14FastSet<null_free_arg_type<T>> uniqSet;
    out = false;
    for (const auto& item : inputArray) {
      if (!uniqSet.insert(item).second) {
        out = true;
        break;
      }
    }
>>>>>>> 557f6d86
  }
};

} // namespace facebook::velox::functions<|MERGE_RESOLUTION|>--- conflicted
+++ resolved
@@ -320,7 +320,6 @@
   }
 };
 
-<<<<<<< HEAD
 /// Function Signature: array_duplicates(array(T)) -> array(T)
 /// where T must be coercible to bigint or varchar.
 /// Returns a set of elements that occur more than once in array.
@@ -403,7 +402,9 @@
       }
     }
     return;
-=======
+  }
+};
+
 template <typename TExecCtx, typename T>
 struct ArrayHasDuplicatesFunction {
   VELOX_DEFINE_FUNCTION_TYPES(TExecCtx);
@@ -441,7 +442,6 @@
         break;
       }
     }
->>>>>>> 557f6d86
   }
 };
 
