--- conflicted
+++ resolved
@@ -51,19 +51,18 @@
 }
 
 template <typename T>
-<<<<<<< HEAD
 inline void registerArrayHasDuplicatesFunctions() {
   registerFunction<
       ParameterBinder<ArrayHasDuplicatesFunction, T>,
       bool,
       Array<T>>({"array_has_duplicates"});
-=======
+      
+template <typename T>
 inline void registerArrayDuplicatesFunctions() {
   registerFunction<
       ParameterBinder<ArrayDuplicatesFunction, T>,
       Array<T>,
       Array<T>>({"array_duplicates"});
->>>>>>> 8d94afbe
 }
 
 void registerArrayFunctions() {
@@ -116,15 +115,13 @@
   registerArrayCombinationsFunctions<Timestamp>();
   registerArrayCombinationsFunctions<Date>();
 
-<<<<<<< HEAD
   registerArrayHasDuplicatesFunctions<int8_t>();
   registerArrayHasDuplicatesFunctions<int16_t>();
   registerArrayHasDuplicatesFunctions<int32_t>();
   registerArrayHasDuplicatesFunctions<int64_t>();
   registerArrayHasDuplicatesFunctions<Varchar>();
-=======
+
   registerArrayDuplicatesFunctions<int64_t>();
   registerArrayDuplicatesFunctions<Varchar>();
->>>>>>> 8d94afbe
 }
 }; // namespace facebook::velox::functions